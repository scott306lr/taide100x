--- conflicted
+++ resolved
@@ -122,14 +122,9 @@
                 )
     # Finally write the quality checks results
     logger.info("Writing the model completion for empirical tests")
-<<<<<<< HEAD
-    with open(benchmark.answers_json_path, "w") as json_file:
-        json.dump(all_answers, json_file, ensure_ascii=False)
-=======
     with open(benchmark.answers_json_path, "w", encoding='utf8') as json_file:
         # json.dump(all_answers, json_file)
         json.dump(all_answers, json_file, indent=4, ensure_ascii=False)
->>>>>>> dd05c594
 
         logger.info("Benchmarking Fininshed")
     markdown_content = make_markdown(
